# coding=utf-8

"""
A collection is this case is datacube-query-arguments and a folder-on-disk
that should contain the same set of datasets.

(Our sync script will compare/"sync" the two)
"""
import fnmatch
import glob
from enum import Enum, auto
from pathlib import Path
from typing import Iterable, Optional, List, Dict, NamedTuple, Sequence

from datacube.index import Index


class Trust(Enum):
    """
    Which side do we trust in a sync? The disk, or the index?
    'None' means don't do anything when there's an unknown dataset (they'll have to be indexed elsewhere)
    """
    NOTHING = auto()
    INDEX = auto()
    DISK = auto()


class Collection(NamedTuple):
    name: str
    # The query args needed to get all of this collection from the datacube index
    query: dict
    # The file glob patterns to iterate all files on disk (NCI collections are all file:// locations)
    file_patterns: Sequence[str]

    index_: Index = None

    # The fields that together uniquely identify a dataset (for finding duplicates)
    unique: Sequence[str] = None

    # If something is archived, how many days before we can delete it? None means never
    delete_archived_after_days: float = None

    trust: Trust = Trust.NOTHING

    def iter_fs_paths(self):
        return (
            Path(path).absolute()
            for file_pattern in self.file_patterns
            for path in glob.iglob(file_pattern)
        )

    def iter_fs_uris(self):
        for path in self.iter_fs_paths():
            yield path.as_uri()

    def iter_index_uris(self):
        """
        Iter over all uris in the index of this collection.

        Both active and archived uris are returned.
        """
        for uri, in self.index_.datasets.search_returning(['uri'], **self.query):
            yield str(uri)

    def constrained_file_patterns(self, within_path: Path) -> List[str]:
        """
        Constrain the file glob pattern(s) to only match datasets within the given folder.

        >>> init_nci_collections(None)
        >>> get_collection('telemetry').constrained_file_patterns(Path('/g/data/v10/repackaged'))
        ['/g/data/v10/repackaged/rawdata/0/[0-9][0-9][0-9][0-9]/[0-9][0-9]/LS*/ga-metadata.yaml']
        >>> get_collection('ls8_level1_scene').constrained_file_patterns(
        ...     Path('/g/data/v10/reprocess/ls8/level1/2016/04')
        ... )
        ['/g/data/v10/reprocess/ls8/level1/2016/04/LS*/ga-metadata.yaml']
        >>> # Constrain all the way: a specific dataset.
        >>> get_collection('telemetry').constrained_file_patterns(
        ...     Path('/g/data/v10/repackaged/rawdata/0/2016/04/LS8_SOMETHING/ga-metadata.yaml')
        ... )
        ['/g/data/v10/repackaged/rawdata/0/2016/04/LS8_SOMETHING/ga-metadata.yaml']
        >>> get_collection('ls8_level1_scene').constrained_file_patterns(Path('/g/data/some/fake/path'))
        Traceback (most recent call last):
        ...
        ValueError: Folder does not match collection 'ls8_level1_scene': /g/data/some/fake/path
        >>> # Collection has two patterns, only one matches.
        >>> get_collection('ls8_nbar_scene').constrained_file_patterns(
        ...     Path('/g/data/rs0/scenes/nbar-scenes-tmp/ls8/2015/01/output/nbar')
        ... )
        ['/g/data/rs0/scenes/nbar-scenes-tmp/ls8/2015/01/output/nbar/LS*/ga-metadata.yaml']
        """
        out = []
        for pat in self.file_patterns:
            pattern = _constrain_pattern(within_path, pat)
            if pattern:
                out.append(pattern)

        if not out:
            raise ValueError('Folder does not match collection {!r}: {}'.format(self.name, within_path))

        return out

    def iter_fs_paths_within(self, p: Path):
        """
        Iterate over all filesystem paths of this collection that are inside the given folder
        """
        return (
            Path(path).absolute()
            for file_pattern in self.constrained_file_patterns(p)
            for path in glob.iglob(file_pattern)
        )

    # Treated as singletons
    def __eq__(self, o: object) -> bool:
        return self is o

    def __hash__(self):
        return hash(self.name)


def _constrain_pattern(within_path: Path, pattern: str):
    """
    >>> _constrain_pattern(Path('/tmp/test'), '/tmp/test/[0-9]')
    '/tmp/test/[0-9]'
    >>> _constrain_pattern(Path('/tmp/test-5'), '/tmp/test-[0-9]/[0-9]/file.txt')
    '/tmp/test-5/[0-9]/file.txt'
    >>> # Constrain all the way.
    >>> _constrain_pattern(Path('/tmp/test/09'), '/tmp/test/[0-9][0-9]')
    '/tmp/test/09'
    >>> # Doesn't match pattern: None
    >>> _constrain_pattern(Path('/tmp/non-matching-dir'), '/tmp/test/[0-9][0-9]')
    """
    # Does it match the whole pattern? Return verbatim (constrained all the way)
    if fnmatch.fnmatch(str(within_path), pattern):
        return str(within_path)
    else:
        pathtern = Path(pattern)
        # Otherwise move up the directory tree until we find a matching base
        suffix = [pathtern.name]
        for subpat in pathtern.parents:
            if fnmatch.fnmatch(str(within_path), str(subpat)):
                return str(within_path.joinpath(*reversed(suffix)))
            else:
                suffix.append(subpat.name)
    return None


_COLLECTIONS = {}  # type: Dict[str, Collection]


def _add(*cs: Collection):
    for c in cs:
        _COLLECTIONS[c.name] = c


def get_collection(name: str) -> Optional[Collection]:
    return _COLLECTIONS.get(name)


def get_collections() -> Iterable[Collection]:
    return list(_COLLECTIONS.values())


def registered_collection_names():
    return list(_COLLECTIONS.keys())


def get_collections_in_path(p: Path) -> Iterable[Collection]:
    """
    Get any collections that may have datasets within the given path.

    >>> init_nci_collections(None)
    >>> [c.name for c in get_collections_in_path(Path('/g/data/v10/repackaged'))]
    ['telemetry']
    >>> [c.name for c in get_collections_in_path(Path('/g/data/v10/reprocess/ls8/level1/2016/04'))]
    ['ls8_level1_scene']
    >>> [c.name for c in get_collections_in_path(Path('/g/data/some/fake/path'))]
    []
    >>> [c.name for c in get_collections_in_path(Path('/g/data/rs0/scenes/nbar-scenes-tmp/ls8/2015/01/output/nbar'))]
    ['ls8_nbar_scene']
    >>> [c.name for c in get_collections_in_path(Path('/g/data/if87/datacube/002/S2_MSI_ARD/packaged/' + \
        '2016-07-27/S2A_OPER_MSI_ARD_TL_SGS__20160727T054920_A005719_T53KRU_N02.04'))]
    ['s2a_ard_granule']
    """
    for c in get_collections():
        for pat in c.file_patterns:
            # Match either the whole pattern parent folders of it.
            if fnmatch.fnmatch(str(p), str(pat)) or \
                    any(fnmatch.fnmatch(str(p), str(subpat)) for subpat in Path(pat).parents):
                yield c
                # Break from the pattern loop so that we don't return the same collection multiple times
                break


def init_nci_collections(index: Index):
    # NCI collections. TODO: move these to config file?
    _add(
        Collection(
            name='telemetry',
            query={'metadata_type': 'telemetry'},
            file_patterns=(
                '/g/data/v10/repackaged/rawdata/0/[0-9][0-9][0-9][0-9]/[0-9][0-9]/LS*/ga-metadata.yaml',
                '/g/data/v10/archived/rawdata/0/[0-9][0-9][0-9][0-9]/[0-9][0-9]/LS*/ga-metadata.yaml',
            ),
            unique=('time', 'platform'),
            index_=index,
            trust=Trust.DISK
        )
    )

    def scene_collection(name, query, file_patterns, delete_archived_after_days=None):
        """Make a collection with common defaults for scene collections"""
        return Collection(
            name,
            query,
            file_patterns=file_patterns,
            index_=index,
            unique=('time', 'sat_path', 'sat_row'),
<<<<<<< HEAD
=======
            delete_archived_after_days=delete_archived_after_days,
            # Scenes default to trusting disk. They're atomically written to the destination,
            # and the jobs themselves wont index.
            trust=Trust.DISK
        )

    def ard_granule_collection(name, query, file_patterns, delete_archived_after_days=None):
        """Make a collection with common defaults for scene collections"""
        return Collection(
            name,
            query,
            file_patterns=file_patterns,
            index_=index,
            unique=('time', 'region_code', 'lat', 'lon'),
>>>>>>> 901a2988
            delete_archived_after_days=delete_archived_after_days,
            # Scenes default to trusting disk. They're atomically written to the destination,
            # and the jobs themselves wont index.
            trust=Trust.DISK
        )

    # Level 1
    # /g/data/v10/reprocess/ls7/level1/2016/06/
    #           LS7_ETM_SYS_P31_GALPGS01-002_103_074_20160617/ga-metadata.yaml
    _add(
        scene_collection(
            name='ls8_level1_scene',
            query={'product': ['ls8_level1_scene', 'ls8_level1_oli_scene']},
            file_patterns=[
                '/g/data/v10/reprocess/ls8/level1/[0-9][0-9][0-9][0-9]/[0-9][0-9]/LS*/ga-metadata.yaml',
            ],
        ),
        scene_collection(
            name='ls7_level1_scene',
            query={'product': 'ls7_level1_scene'},
            file_patterns=[
                '/g/data/v10/reprocess/ls7/level1/[0-9][0-9][0-9][0-9]/[0-9][0-9]/LS*/ga-metadata.yaml',
            ],
        ),
        scene_collection(
            name='ls5_level1_scene',
            query={'product': 'ls5_level1_scene'},
            file_patterns=[
                '/g/data/v10/reprocess/ls5/level1/[0-9][0-9][0-9][0-9]/[0-9][0-9]/LS*/ga-metadata.yaml',
            ],
        )
    )

    # NBAR & NBART Scenes:
    # /g/data/rs0/scenes/nbar-scenes-tmp/ls7/2004/08/output/nbar/
    #           LS7_ETM_NBAR_P54_GANBAR01-002_089_078_20040816/ga-metadata.yaml
    # /g/data/rs0/scenes/nbar-scenes-tmp/ls7/2004/07/output/nbart/
    #           LS7_ETM_NBART_P54_GANBART01-002_114_078_20040731/ga-metadata.yaml
    nbart_scene_offset = '[0-9][0-9][0-9][0-9]/[0-9][0-9]/output/nbart/LS*/ga-metadata.yaml'
    _add(
        scene_collection(
            name='ls5_nbart_scene',
            query={'product': 'ls5_nbart_scene'},
            file_patterns=[
                '/g/data/rs0/scenes/nbar-scenes-tmp/ls5/' + nbart_scene_offset,
                '/short/v10/scenes/nbar-scenes-tmp/ls5/' + nbart_scene_offset,
            ],
        ),
        scene_collection(
            name='ls7_nbart_scene',
            query={'product': 'ls7_nbart_scene'},
            file_patterns=[
                '/g/data/rs0/scenes/nbar-scenes-tmp/ls7/' + nbart_scene_offset,
                '/short/v10/scenes/nbar-scenes-tmp/ls7/' + nbart_scene_offset,
            ],
        ),
        scene_collection(
            name='ls8_nbart_scene',
            query={'product': 'ls8_nbart_scene'},
            file_patterns=[
                '/g/data/rs0/scenes/nbar-scenes-tmp/ls8/' + nbart_scene_offset,
                '/short/v10/scenes/nbar-scenes-tmp/ls8/' + nbart_scene_offset,
            ],
        )
    )

    nbar_scene_offset = '[0-9][0-9][0-9][0-9]/[0-9][0-9]/output/nbar/LS*/ga-metadata.yaml'
    _add(
        scene_collection(
            name='ls5_nbar_scene',
            query={'product': 'ls5_nbar_scene'},
            file_patterns=[
                '/g/data/rs0/scenes/nbar-scenes-tmp/ls5/' + nbar_scene_offset,
                '/short/v10/scenes/nbar-scenes-tmp/ls5/' + nbar_scene_offset,
            ],
        ),
        scene_collection(
            name='ls7_nbar_scene',
            query={'product': 'ls7_nbar_scene'},
            file_patterns=[
                '/g/data/rs0/scenes/nbar-scenes-tmp/ls7/' + nbar_scene_offset,
                '/short/v10/scenes/nbar-scenes-tmp/ls7/' + nbar_scene_offset,
            ],
        ),
        scene_collection(
            name='ls8_nbar_scene',
            query={'product': 'ls8_nbar_scene'},
            file_patterns=[
                '/g/data/rs0/scenes/nbar-scenes-tmp/ls8/' + nbar_scene_offset,
                '/short/v10/scenes/nbar-scenes-tmp/ls8/' + nbar_scene_offset,
            ],
        )
    )

    # PQ Scenes
    # /g/data/rs0/scenes/pq-scenes-tmp/ls7/2005/01/output/pqa/
    #           LS7_ETM_PQ_P55_GAPQ01-002_108_075_20050113/ga-metadata.yaml
    _add(
        scene_collection(
            name='ls5_pq_scene',
            query={'product': 'ls5_pq_scene'},
            file_patterns=[
                '/g/data/rs0/scenes/pq-scenes-tmp/ls5/[0-9][0-9][0-9][0-9]/[0-9][0-9]/output/pqa/LS*/ga-metadata.yaml',
            ],
        ),
        scene_collection(
            name='ls7_pq_scene',
            query={'product': 'ls7_pq_scene'},
            file_patterns=[
                '/g/data/rs0/scenes/pq-scenes-tmp/ls7/[0-9][0-9][0-9][0-9]/[0-9][0-9]/output/pqa/LS*/ga-metadata.yaml',
            ],
        ),
        scene_collection(
            name='ls8_pq_scene',
            query={'product': 'ls8_pq_scene'},
            file_patterns=[
                '/g/data/rs0/scenes/pq-scenes-tmp/ls8/[0-9][0-9][0-9][0-9]/[0-9][0-9]/output/pqa/LS*/ga-metadata.yaml',
            ],
        )
    )

    # Legacy PQ Scenes
    # /g/data/rs0/scenes/pq-legacy-scenes-tmp/ls7/2005/01/output/pqa/
    #           LS7_ETM_PQ_P55_GAPQ01-002_108_075_20050113/ga-metadata.yaml

    pq_scene_offset = '[0-9][0-9][0-9][0-9]/[0-9][0-9]/output/pqa/LS*/ga-metadata.yaml'
    _add(
        scene_collection(
            name='ls5_pq_legacy_scene',
            query={'product': 'ls5_pq_legacy_scene'},
            file_patterns=[
                '/g/data/rs0/scenes/pq-legacy-scenes-tmp/ls5/' + pq_scene_offset,
            ],
        ),
        scene_collection(
            name='ls7_pq_legacy_scene',
            query={'product': 'ls7_pq_legacy_scene'},
            file_patterns=[
                '/g/data/rs0/scenes/pq-legacy-scenes-tmp/ls7/' + pq_scene_offset,
            ],
        ),
        scene_collection(
            name='ls8_pq_legacy_scene',
            query={'product': 'ls8_pq_legacy_scene'},
            file_patterns=[
                '/g/data/rs0/scenes/pq-legacy-scenes-tmp/ls8/' + pq_scene_offset,
            ],
        )
    )

    def add_albers_collections(name: str, project='rs0'):
        _add(
            Collection(
                name='ls5_{}_albers'.format(name),
                query={'product': 'ls5_{}_albers'.format(name)},
                file_patterns=(
                    '/g/data/{project}/datacube/002/'
                    'LS5_TM_{name}/*_*/LS5*{name}*.nc'.format(project=project,
                                                              name=name.upper()),
                ),
                unique=('time', 'lat', 'lon'),
                index_=index,
                # Tiles default to trusting index over the disk: they were indexed at the end of the job,
                # so unfinished tiles could be left on disk.
                trust=Trust.INDEX
            ),
            Collection(
                name='ls7_{}_albers'.format(name),
                query={'product': 'ls7_{}_albers'.format(name)},
                file_patterns=(
                    '/g/data/{project}/datacube/002/LS7_ETM_{name}/'
                    '*_*/LS7*{name}*.nc'.format(project=project,
                                                name=name.upper()),
                ),
                unique=('time', 'lat', 'lon'),
                index_=index,
                # Tiles default to trusting index over the disk: they were indexed at the end of the job,
                # so unfinished tiles could be left on disk.
                trust=Trust.INDEX
            ),
            Collection(
                name='ls8_{}_albers'.format(name),
                query={'product': 'ls8_{}_albers'.format(name)},
                file_patterns=(
                    '/g/data/{project}/datacube/002/LS8_OLI_{name}/'
                    '*_*/LS8*{name}*.nc'.format(project=project,
                                                name=name.upper()),
                ),
                unique=('time', 'lat', 'lon'),
                index_=index,
                # Tiles default to trusting index over the disk: they were indexed at the end of the job,
                # so unfinished tiles could be left on disk.
                trust=Trust.INDEX
            )
        )

    def add_fc_albers_collections(project='fk4'):
        _add(
            Collection(
                name='ls5_fc_albers',
                query={'product': 'ls5_fc_albers'},
                file_patterns=(
                    '/g/data/{project}/datacube/002/FC/'
                    'LS5_TM_FC/*_*/LS5*FC*.nc'.format(project=project),
                ),
                unique=('time', 'lat', 'lon'),
                index_=index,
                # Tiles default to trusting index over the disk: they were indexed at the end of the job,
                # so unfinished tiles could be left on disk.
                trust=Trust.INDEX
            ),
            Collection(
                name='ls7_fc_albers',
                query={'product': 'ls7_fc_albers'},
                file_patterns=(
                    '/g/data/{project}/datacube/002/FC/'
                    'LS7_ETM_FC/*_*/LS7*FC*.nc'.format(project=project),
                ),
                unique=('time', 'lat', 'lon'),
                index_=index,
                # Tiles default to trusting index over the disk: they were indexed at the end of the job,
                # so unfinished tiles could be left on disk.
                trust=Trust.INDEX
            ),
            Collection(
                name='ls8_fc_albers',
                query={'product': 'ls8_fc_albers'},
                file_patterns=(
                    '/g/data/{project}/datacube/002/FC/'
                    'LS8_OLI_FC/*_*/LS8*FC*.nc'.format(project=project),
                ),
                unique=('time', 'lat', 'lon'),
                index_=index,
                # Tiles default to trusting index over the disk: they were indexed at the end of the job,
                # so unfinished tiles could be left on disk.
                trust=Trust.INDEX
            )
        )

    # WOfS
    name = 'wofs_albers'
    _add(
        Collection(
            name=name,
            query={'product': name},
            file_patterns=['/g/data/fk4/datacube/002/WOfS/WOfS_25_2_1/netcdf/*_*/LS_WATER_3577_*.nc'],
            unique=('time', 'lat', 'lon'),
            # Tiles default to trusting index over the disk: they were indexed at the end of the job,
            # so unfinished tiles could be left on disk.
            trust=Trust.INDEX
        )
    )

    # PQ/NBAR/NBART Albers
    add_albers_collections('pq')
    add_albers_collections('nbar')
    add_albers_collections('nbart')

    # FC
    # Example: ingested fractional cover:
    # LS5_TM_FC  LS7_ETM_FC  LS8_OLI_FC
    # /g/data/fk4/datacube/002/FC/LS5_TM_FC/13_-22/LS5_TM_FC_3577_13_-22_20030901235428500000_v1490733226.nc
    add_fc_albers_collections()

    # PQ stats
    _add(
        Collection(
            name='pq_count_summary',
            query={'product': 'pq_count_summary'},
            file_patterns=['/g/data/fk4/datacube/002/stats/pq_count/history/LS_PQ_COUNT/*_*/LS_PQ_COUNT_3577_*.nc'],
            index_=index,
            unique=('time', 'lat', 'lon')
        )
    )
    _add(
        Collection(
            name='pq_count_annual_summary',
            query={'product': 'pq_count_annual_summary'},
            index_=index,
            file_patterns=['/g/data/fk4/datacube/002/stats/pq_count/annual/LS_PQ_COUNT/*_*/LS_PQ_COUNT_3577_*.nc'],
            unique=('time', 'lat', 'lon')
        )
    )

    assert '/g/data/fk4/datacube/002/FC/LS5_TM_FC/*_*/LS5*FC*.nc' in get_collection('ls5_fc_albers').file_patterns
    assert get_collection('ls8_nbar_albers').file_patterns == (
        '/g/data/rs0/datacube/002/LS8_OLI_NBAR/*_*/LS8*NBAR*.nc',
    )

    # S2A & S2B ARD products:
    # /g/data/if87/datacube/002/S2_MSI_ARD/packaged/
    s2a_ard_granule_offset = '[0-9][0-9][0-9][0-9]-[0-9][0-9]-[0-9][0-9]/S2A_*/ARD-METADATA.yaml'
    s2b_ard_granule_offset = '[0-9][0-9][0-9][0-9]-[0-9][0-9]-[0-9][0-9]/S2B_*/ARD-METADATA.yaml'
    s2_ard_basepath = '/g/data/if87/datacube/002/S2_MSI_ARD/packaged/'
    _add(
        ard_granule_collection(
            name='s2a_ard_granule',
            query={'product': 's2a_ard_granule'},
            file_patterns=[
                s2_ard_basepath + s2a_ard_granule_offset,
            ],
        ),
        ard_granule_collection(
            name='s2b_ard_granule',
            query={'product': 's2b_ard_granule'},
            file_patterns=[
                s2_ard_basepath + s2b_ard_granule_offset,
            ],
        ),
    )

    assert s2_ard_basepath + s2a_ard_granule_offset in get_collection('s2a_ard_granule').file_patterns
    assert s2_ard_basepath + s2b_ard_granule_offset in get_collection('s2b_ard_granule').file_patterns
    s2a_path = '2018-01-25/S2A_OPER_MSI_ARD_TL_SGS__20180125T035411_A013541_T54HUG_N02.06/ARD-METADATA.yaml'
    assert list(get_collections_in_path(s2_ard_basepath + s2a_path)) is not None

    s2b_path = '2017-11-16/S2B_OPER_MSI_ARD_TL_MPS__20171116T154540_A003632_T52LEQ_N02.06/ARD-METADATA.yaml'
    assert list(get_collections_in_path(Path(s2_ard_basepath + s2b_path))) is not None<|MERGE_RESOLUTION|>--- conflicted
+++ resolved
@@ -215,8 +215,6 @@
             file_patterns=file_patterns,
             index_=index,
             unique=('time', 'sat_path', 'sat_row'),
-<<<<<<< HEAD
-=======
             delete_archived_after_days=delete_archived_after_days,
             # Scenes default to trusting disk. They're atomically written to the destination,
             # and the jobs themselves wont index.
@@ -231,7 +229,6 @@
             file_patterns=file_patterns,
             index_=index,
             unique=('time', 'region_code', 'lat', 'lon'),
->>>>>>> 901a2988
             delete_archived_after_days=delete_archived_after_days,
             # Scenes default to trusting disk. They're atomically written to the destination,
             # and the jobs themselves wont index.
